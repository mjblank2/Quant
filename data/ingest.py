
from __future__ import annotations

import logging
from datetime import date, timedelta
from typing import List, Dict, Any, Iterable, Optional
import pandas as pd

try:
    from config import APCA_API_KEY_ID, APCA_API_SECRET_KEY, APCA_API_BASE_URL, ALPACA_DATA_FEED, POLYGON_API_KEY
except Exception:
    APCA_API_KEY_ID = APCA_API_SECRET_KEY = APCA_API_BASE_URL = ALPACA_DATA_FEED = POLYGON_API_KEY = None

try:
    from utils_http import get_json, get_json_async  # type: ignore
except Exception:
    def get_json(*a, **kw): return None
    async def get_json_async(*a, **kw): return None

from sqlalchemy.dialects.postgresql import insert as pg_insert
from sqlalchemy import select
from db import engine, SessionLocal, DailyBar
from db import Universe  # type: ignore

log = logging.getLogger("data.ingest")


def _get_universe_symbols() -> List[str]:
    """Load investable symbols from DB universe (included = true)."""
    try:
        with SessionLocal() as s:
            rows = s.execute(select(Universe.symbol).where(Universe.included == True)).scalars().all()  # noqa: E712
        syms = sorted(set([r.strip().upper() for r in rows if r]))
        if syms:
            log.info(f"Loaded {len(syms)} symbols from universe.")
        return syms
    except Exception as e:
        log.error(f"Failed to load universe symbols: {e}", exc_info=True)
        return []


def _fallback_symbols_from_alpaca(max_symbols: int = 200) -> List[str]:
    """If universe is empty, use Alpaca assets list as a fallback (real, not placeholder)."""
    if not APCA_API_KEY_ID:
        return []
    try:
        import alpaca_trade_api as tradeapi
        api = tradeapi.REST(key_id=APCA_API_KEY_ID, secret_key=APCA_API_SECRET_KEY, base_url=APCA_API_BASE_URL)
        assets = api.list_assets(status="active")
        # Filter tradable US equities
        syms = [a.symbol for a in assets if getattr(a, "tradable", False) and getattr(a, "asset_class", "us_equity") == "us_equity"]
        syms = sorted(set(syms))[:max_symbols]
        if syms:
            log.warning(f"Universe empty; falling back to {len(syms)} Alpaca assets.")
        return syms
    except Exception as e:
        log.error(f"Failed to load fallback symbols from Alpaca: {e}", exc_info=True)
        return []


def _normalize_alpaca_df(df: pd.DataFrame) -> pd.DataFrame:
    """Normalize Alpaca bars to DailyBar schema."""
    if df is None or df.empty:
        return pd.DataFrame(columns=["symbol", "ts", "open", "high", "low", "close", "adj_close", "volume", "vwap", "trade_count"])
    # After reset_index(), columns typically include ['timestamp','symbol','open','high','low','close','volume','vwap','trade_count']
    df = df.rename(columns={"timestamp": "ts"})
    if pd.api.types.is_datetime64_any_dtype(df["ts"]):
        df["ts"] = df["ts"].dt.date
    else:
        df["ts"] = pd.to_datetime(df["ts"]).dt.date
    # We requested adjustment='all' so close should be adjusted; still persist both close and adj_close
    df["adj_close"] = df["close"]
    keep_cols = ["symbol", "ts", "open", "high", "low", "close", "adj_close", "volume", "vwap", "trade_count"]
    for c in keep_cols:
        if c not in df.columns:
            df[c] = None
    out = df[keep_cols].copy()
    # ensure types
    out["symbol"] = out["symbol"].astype(str).str.upper()
    out["volume"] = pd.to_numeric(out["volume"], errors="coerce").fillna(0).astype(int)
    for c in ["open", "high", "low", "close", "adj_close", "vwap"]:
        out[c] = pd.to_numeric(out[c], errors="coerce")
    out["trade_count"] = pd.to_numeric(out["trade_count"], errors="coerce").astype("Int64")
    return out


def _bars_from_alpaca_batch(symbols: list[str], start: date, end: date) -> pd.DataFrame:
    if not APCA_API_KEY_ID:
        return pd.DataFrame()
    try:
        import alpaca_trade_api as tradeapi
        from alpaca_trade_api.rest import TimeFrame
        api = tradeapi.REST(key_id=APCA_API_KEY_ID, secret_key=APCA_API_SECRET_KEY, base_url=APCA_API_BASE_URL)
        df = api.get_bars(
            symbols,
            TimeFrame.Day,
            start.isoformat(),
            end.isoformat(),
            adjustment="all",
            feed=ALPACA_DATA_FEED
        ).df
        if df is None or df.empty:
            return pd.DataFrame()
        return _normalize_alpaca_df(df.reset_index())
    except Exception as e:
        log.error(f"Error fetching Alpaca bars: {e}", exc_info=True)
        return pd.DataFrame()


async def _fetch_polygon_daily_one(symbol: str, start: date, end: date) -> pd.DataFrame:
    if not POLYGON_API_KEY:
        return pd.DataFrame()
    url = f"https://api.polygon.io/v2/aggs/ticker/{symbol}/range/1/day/{start.isoformat()}/{end.isoformat()}"
    try:
        js = await get_json_async(url, params={"adjusted": "true", "sort": "asc", "apiKey": POLYGON_API_KEY})
        if not js or "results" not in js:
            return pd.DataFrame()
        rows = []
        for r in js.get("results", []):
            rows.append({
                "symbol": symbol.upper(),
                "ts": pd.to_datetime(r.get("t"), unit="ms").date(),
                "open": r.get("o"),
                "high": r.get("h"),
                "low": r.get("l"),
                "close": r.get("c"),
                "volume": r.get("v"),
                "adj_close": r.get("c"),   # adjusted=true returns adjusted close
                "vwap": r.get("vw"),
                "trade_count": r.get("n"),
            })
        df = pd.DataFrame(rows)
        if df.empty:
            return df
        # ensure types
        df["volume"] = pd.to_numeric(df["volume"], errors="coerce").fillna(0).astype(int)
        for c in ["open", "high", "low", "close", "adj_close", "vwap"]:
            df[c] = pd.to_numeric(df[c], errors="coerce")
        df["trade_count"] = pd.to_numeric(df["trade_count"], errors="coerce").astype("Int64")
        return df
    except Exception as e:
        log.error(f"Error fetching/processing Polygon data for {symbol}: {e}", exc_info=True)
        return pd.DataFrame()


async def _fetch_polygon_daily(symbols: List[str], start: date, end: date) -> pd.DataFrame:
    import asyncio
    batch_size = 100
    all_dfs: List[pd.DataFrame] = []
    for i in range(0, len(symbols), batch_size):
        batch_symbols = symbols[i:i + batch_size]
        tasks = [_fetch_polygon_daily_one(s, start, end) for s in batch_symbols]
        batch_results = await asyncio.gather(*tasks, return_exceptions=True)
        batch_dfs: List[pd.DataFrame] = []
        for result in batch_results:
            if isinstance(result, Exception):
                log.error(f"A task in the Polygon batch failed: {result}")
            elif result is not None and isinstance(result, pd.DataFrame) and not result.empty:
                batch_dfs.append(result)
        if batch_dfs:
            all_dfs.append(pd.concat(batch_dfs, ignore_index=True))
    return pd.concat(all_dfs, ignore_index=True) if all_dfs else pd.DataFrame()


def _dedupe_bars(df: pd.DataFrame) -> pd.DataFrame:
    """Drop duplicate (symbol, ts) to avoid ON CONFLICT double updates."""
    if df is None or df.empty:
        return df
    before = len(df)
    df = df.sort_values(["symbol", "ts"]).drop_duplicates(subset=["symbol", "ts"], keep="last")
    after = len(df)
    if after < before:
        log.info(f"De-duplicated bars: {before} -> {after}")
    return df


def _upsert_daily_bars(df: pd.DataFrame, chunk_size: int = 5000) -> int:
    """Upsert to daily_bars using PostgreSQL ON CONFLICT."""
    if df is None or df.empty:
        return 0
    df = _dedupe_bars(df)
    cols = ["symbol", "ts", "open", "high", "low", "close", "adj_close", "volume", "vwap", "trade_count"]
    df = df[cols].copy()
    total = 0
    table = DailyBar.__table__
    with engine.begin() as conn:
        for start_idx in range(0, len(df), chunk_size):
            chunk = df.iloc[start_idx:start_idx + chunk_size]
            payload = chunk.to_dict(orient="records")
            stmt = pg_insert(table).values(payload)
            update_dict = {
                "open": stmt.excluded.open,
                "high": stmt.excluded.high,
                "low": stmt.excluded.low,
                "close": stmt.excluded.close,
                "adj_close": stmt.excluded.adj_close,
                "volume": stmt.excluded.volume,
                "vwap": stmt.excluded.vwap,
                "trade_count": stmt.excluded.trade_count,
            }
            stmt = stmt.on_conflict_do_update(
                index_elements=["symbol", "ts"],
                set_=update_dict,
            )
            conn.execute(stmt)
            total += len(chunk)
    return total


def ingest_bars_for_universe(days: int = 7) -> bool:
<<<<<<< HEAD
    """Fetch and upsert daily bars for investable universe from Alpaca (pref) or Polygon (fallback)."""
    if days <= 0:
        raise ValueError("days must be positive")

    end = date.today()
    start = end - timedelta(days=days)
    symbols = _get_universe_symbols()
    if not symbols:
        symbols = _fallback_symbols_from_alpaca(max_symbols=200)

    if not symbols:
        raise RuntimeError("No symbols available from universe or Alpaca assets. Populate universe first.")

    log.info(f"Ingesting daily bars for {len(symbols)} symbols from {start} to {end}.")

    all_rows = 0

    # Prefer Alpaca if configured
    if APCA_API_KEY_ID:
        batch = 200
        for i in range(0, len(symbols), batch):
            syms = symbols[i:i + batch]
            df = _bars_from_alpaca_batch(syms, start, end)
            if df is None or df.empty:
                log.warning(f"Alpaca returned no data for batch {i // batch + 1}.")
                continue
            ing = _upsert_daily_bars(df)
            all_rows += ing
            log.info(f"Alpaca batch {i // batch + 1}: upserted {ing} rows.")
    else:
        log.info("Alpaca credentials not found; using Polygon.")
        try:
            import asyncio
            df_poly = asyncio.run(_fetch_polygon_daily(symbols, start, end))
        except RuntimeError:
            # In case we're already in an event loop (e.g., Streamlit), use nested loop approach
            import nest_asyncio, asyncio as aio
            nest_asyncio.apply()
            df_poly = aio.get_event_loop().run_until_complete(_fetch_polygon_daily(symbols, start, end))
        if df_poly is None or df_poly.empty:
            log.warning("Polygon returned no data.")
        else:
            ing = _upsert_daily_bars(df_poly)
            all_rows += ing
            log.info(f"Polygon: upserted {ing} rows.")

    log.info(f"Ingestion complete. Total rows upserted: {all_rows}")
    return True
=======
    """Placeholder to orchestrate data ingestion (customize to your data providers)."""
    log.info("Ingestion run placeholder. Implement provider-specific logic here.")
    return True


if __name__ == "__main__":
    import sys
    import argparse
    
    # Configure logging
    logging.basicConfig(
        level=logging.INFO,
        format="%(asctime)s - %(name)s - %(levelname)s - %(message)s"
    )
    
    # Parse command line arguments
    parser = argparse.ArgumentParser(description="Ingest market data for universe")
    parser.add_argument(
        "--days", 
        type=int, 
        default=7,
        help="Number of days to ingest (default: 7)"
    )
    args = parser.parse_args()
    
    try:
        log.info(f"Starting data ingestion for {args.days} days...")
        result = ingest_bars_for_universe(days=args.days)
        
        if result is True or result is None:
            log.info("Data ingestion completed successfully")
            sys.exit(0)
        else:
            log.error("Data ingestion failed")
            sys.exit(1)
            
    except Exception as e:
        log.error(f"Data ingestion failed with exception: {e}", exc_info=True)
        sys.exit(1)
>>>>>>> 63893959
<|MERGE_RESOLUTION|>--- conflicted
+++ resolved
@@ -208,7 +208,6 @@
 
 
 def ingest_bars_for_universe(days: int = 7) -> bool:
-<<<<<<< HEAD
     """Fetch and upsert daily bars for investable universe from Alpaca (pref) or Polygon (fallback)."""
     if days <= 0:
         raise ValueError("days must be positive")
@@ -257,10 +256,6 @@
 
     log.info(f"Ingestion complete. Total rows upserted: {all_rows}")
     return True
-=======
-    """Placeholder to orchestrate data ingestion (customize to your data providers)."""
-    log.info("Ingestion run placeholder. Implement provider-specific logic here.")
-    return True
 
 
 if __name__ == "__main__":
@@ -296,5 +291,4 @@
             
     except Exception as e:
         log.error(f"Data ingestion failed with exception: {e}", exc_info=True)
-        sys.exit(1)
->>>>>>> 63893959
+        sys.exit(1)