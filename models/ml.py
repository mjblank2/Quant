--- conflicted
+++ resolved
@@ -843,13 +843,10 @@
         regime = classify_regime(latest_ts)
         blend_w = gate_blend_weights(blend_w, regime)
         log.info(f"Regime: {regime}; Blend weights gated: {blend_w}")
-<<<<<<< HEAD
     prediction_horizon = int(TARGET_HORIZON_DAYS)
     created_at_ts = as_naive_utc(pd.Timestamp.utcnow().floor('s'))
-=======
     # Prepare a timestamp for created_at
     created_at_ts = pd.Timestamp.now()
->>>>>>> 3d7afe6b
     # Fit & predict base models
     for name, pipe in models.items():
         # Deep copy the pipeline to avoid contaminating base specs
@@ -931,11 +928,8 @@
         outputs[name] = enriched_out.copy()
         # Persist predictions
         upsert_dataframe(
-<<<<<<< HEAD
             enriched_out[['symbol', 'ts', 'y_pred', 'model_version', 'horizon', 'created_at']],
-=======
             out[['symbol', 'ts', 'y_pred', 'model_version', 'horizon', 'created_at']],
->>>>>>> 3d7afe6b
             Prediction,
             ['symbol', 'ts', 'model_version']
         )
@@ -952,11 +946,9 @@
         out['ts'] = latest_ts
         out['y_pred'] = blend.astype(float)
         out['model_version'] = 'blend_raw_v1'
-<<<<<<< HEAD
         out = with_prediction_metadata(out, prediction_horizon, created_at_ts)
         outputs['blend_raw'] = out.copy()
         upsert_dataframe(out[['symbol', 'ts', 'y_pred', 'model_version', 'horizon', 'created_at']], Prediction, ['symbol', 'ts', 'model_version'])
-=======
         out['horizon'] = TARGET_HORIZON_DAYS
         out['created_at'] = created_at_ts
         outputs['blend_raw'] = out.copy()
@@ -965,7 +957,6 @@
             Prediction,
             ['symbol', 'ts', 'model_version']
         )
->>>>>>> 3d7afe6b
         # Sector/factor neutralization
         try:
             # Factor exposures used for neutralization; fallback to just size_ln, mom_21, turnover_21
@@ -980,11 +971,9 @@
             out2['ts'] = latest_ts
             out2['y_pred'] = resid.values
             out2['model_version'] = 'blend_v1'
-<<<<<<< HEAD
             out2 = with_prediction_metadata(out2, prediction_horizon, created_at_ts)
             outputs['blend'] = out2.copy()
             upsert_dataframe(out2[['symbol', 'ts', 'y_pred', 'model_version', 'horizon', 'created_at']], Prediction, ['symbol', 'ts', 'model_version'])
-=======
             out2['horizon'] = TARGET_HORIZON_DAYS
             out2['created_at'] = created_at_ts
             outputs['blend'] = out2.copy()
@@ -993,22 +982,18 @@
                 Prediction,
                 ['symbol', 'ts', 'model_version']
             )
->>>>>>> 3d7afe6b
         except Exception as e:
             log.warning(f"Neutralization failed: {e}; fallback to raw blend.")
             out_fallback = out.copy()
             out_fallback['model_version'] = 'blend_v1'
-<<<<<<< HEAD
             out_fallback = with_prediction_metadata(out_fallback, prediction_horizon, created_at_ts)
             upsert_dataframe(out_fallback[['symbol', 'ts', 'y_pred', 'model_version', 'horizon', 'created_at']], Prediction, ['symbol', 'ts', 'model_version'])
 
-=======
             upsert_dataframe(
                 out_fallback[['symbol', 'ts', 'y_pred', 'model_version', 'horizon', 'created_at']],
                 Prediction,
                 ['symbol', 'ts', 'model_version']
             )
->>>>>>> 3d7afe6b
     # ----------------------------------------------------------------------
     # Meta‑model blending.  Combine base model predictions via a linear
     # meta‑model (Ridge regression) trained on the out-of-sample predictions
@@ -1038,11 +1023,9 @@
             meta_out['ts'] = latest_ts
             meta_out['y_pred'] = meta_pred.astype(float)
             meta_out['model_version'] = 'blend_meta_v1'
-<<<<<<< HEAD
             meta_out = with_prediction_metadata(meta_out, prediction_horizon, created_at_ts)
             outputs['blend_meta'] = meta_out.copy()
             upsert_dataframe(meta_out[['symbol', 'ts', 'y_pred', 'model_version', 'horizon', 'created_at']], Prediction, ['symbol', 'ts', 'model_version'])
-=======
             meta_out['horizon'] = TARGET_HORIZON_DAYS
             meta_out['created_at'] = created_at_ts
             outputs['blend_meta'] = meta_out.copy()
@@ -1051,7 +1034,6 @@
                 Prediction,
                 ['symbol', 'ts', 'model_version']
             )
->>>>>>> 3d7afe6b
         except Exception as e:
             log.warning(f"Meta blending failed: {e}")
     # ------------------------------------------------------------------
@@ -1098,11 +1080,9 @@
                     regime_out['ts'] = latest_ts
                     regime_out['y_pred'] = gating_pred.astype(float)
                     regime_out['model_version'] = 'blend_regime_v1'
-<<<<<<< HEAD
                     regime_out = with_prediction_metadata(regime_out, prediction_horizon, created_at_ts)
                     outputs['blend_regime'] = regime_out.copy()
                     upsert_dataframe(regime_out[['symbol', 'ts', 'y_pred', 'model_version', 'horizon', 'created_at']], Prediction, ['symbol', 'ts', 'model_version'])
-=======
                     regime_out['horizon'] = TARGET_HORIZON_DAYS
                     regime_out['created_at'] = created_at_ts
                     outputs['blend_regime'] = regime_out.copy()
@@ -1111,7 +1091,6 @@
                         Prediction,
                         ['symbol', 'ts', 'model_version']
                     )
->>>>>>> 3d7afe6b
                 else:
                     log.warning("Regime gating skipped: insufficient tree or neural predictions")
         except Exception as e:
