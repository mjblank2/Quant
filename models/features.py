"""
Feature engineering for small‑cap quantitative models.

This module constructs a rich set of technical, microstructure and
fundamental features from raw daily price data, market returns and
point‑in‑time fundamentals.  The resulting features feed into
machine‑learning models used to predict future returns.  In addition to
existing fundamental ratios (PE, PB, PS, debt‑to‑equity, return on assets,
gross and profit margins, and current ratio), this version introduces
**return on equity (ROE)** as an additional factor.  ROE captures how
efficiently a company generates profits relative to shareholder equity and
is commonly used in value and quality models.
"""

from __future__ import annotations
import numpy as np
import pandas as pd
from sqlalchemy import text, bindparam, inspect
from typing import List
from db import engine, upsert_dataframe, Feature
from utils.price_utils import price_expr
import logging

log = logging.getLogger(__name__)

# -----------------------------------------------------------------------------
# Schema helpers
#
# The fundamentals table was originally created without a ``return_on_equity``
# column.  When adding ROE as an additional factor, older databases may not
# have this column, causing queries in `_load_fundamentals` to fail with
# ``psycopg.errors.UndefinedColumn``.  To ensure compatibility, this helper
# checks for the presence of the column and adds it when necessary (similar to
# how the ingest pipeline adds ``adj_close`` to daily_bars).  The flag
# prevents repeated alterations during a single run.
_ROE_COLUMN_CHECKED: bool = False


def _ensure_return_on_equity_column() -> None:
    """Ensure the fundamentals table has a return_on_equity column.

    If the column is missing, attempt to add it via an ALTER TABLE
    statement.  Failures are logged but otherwise ignored.  Subsequent calls
    within the same process do nothing once the check has run.
    """
    global _ROE_COLUMN_CHECKED
    if _ROE_COLUMN_CHECKED:
        return
    try:
        insp = inspect(engine)
        cols = {c['name'] for c in insp.get_columns('fundamentals')}
        if 'return_on_equity' not in cols:
            with engine.begin() as conn:
                conn.execute(text('ALTER TABLE fundamentals ADD COLUMN return_on_equity DOUBLE PRECISION'))
            log.warning("Added missing return_on_equity column to fundamentals")
    except Exception as e:
        # If we cannot inspect or alter the table, log and continue.  Queries
        # in `_load_fundamentals` may still fail but will surface the cause.
        log.warning(f"Failed to ensure return_on_equity column: {e}")
    finally:
        _ROE_COLUMN_CHECKED = True


def _compute_rsi(series: pd.Series, window: int = 14) -> pd.Series:
    """Compute the Relative Strength Index (RSI) over a rolling window."""
    delta = series.diff()
    gain = delta.where(delta > 0, 0.0)
    loss = -delta.where(delta < 0, 0.0)
    avg_gain = gain.ewm(alpha=1 / window, adjust=False, min_periods=window).mean()
    avg_loss = loss.ewm(alpha=1 / window, adjust=False, min_periods=window).mean()
    rs = avg_gain / (avg_loss + 1e-8)
    return 100.0 - (100.0 / (1.0 + rs))


def _last_feature_dates() -> dict[str, pd.Timestamp]:
    """Return a mapping from symbol to the most recent feature timestamp."""
    try:
        df = pd.read_sql_query(text('SELECT symbol, MAX(ts) AS max_ts FROM features GROUP BY symbol'), engine, parse_dates=['max_ts'])
        return {r.symbol: r.max_ts for _, r in df.iterrows()}
    except Exception:
        return {}


def _symbols() -> list[str]:
    """Return the list of symbols in the universe.

    The previous version filtered for `included = TRUE`, but the universe
    table in the current schema does not include an `included` column.
    Selecting all symbols avoids query failures.
    """
    try:
        df = pd.read_sql_query(text('SELECT symbol FROM universe ORDER BY symbol'), engine)
        return df['symbol'].tolist()
    except Exception:
        return []


def _load_prices_batch(symbols: List[str], start_ts: pd.Timestamp) -> pd.DataFrame:
    """Load daily price data for a batch of symbols starting from a given timestamp."""
    if not symbols:
        return pd.DataFrame(columns=['symbol', 'ts', 'open', 'close', 'adj_close', 'volume'])
    sql = (
        f'SELECT symbol, ts, open, close, {price_expr()} as adj_close, volume '
        'FROM daily_bars '
        'WHERE ts >= :start AND symbol IN :syms '
        'ORDER BY symbol, ts'
    )
    stmt = text(sql).bindparams(bindparam('syms', expanding=True))
    params = {'start': start_ts.date(), 'syms': tuple(symbols)}
    try:
        return pd.read_sql_query(stmt, engine, params=params, parse_dates=['ts'])
    except Exception as e:
        log.error(f"Failed to load price data: {e}")
        return pd.DataFrame(columns=['symbol', 'ts', 'open', 'close', 'adj_close', 'volume'])


def _load_market_returns(market_symbol: str = "IWM") -> pd.DataFrame:
    """Load daily returns for a benchmark symbol (e.g., IWM)."""
    try:
        df = pd.read_sql_query(text(
            f"SELECT ts, {price_expr()} AS px FROM daily_bars WHERE symbol=:m ORDER BY ts"
        ), engine, params={'m': market_symbol}, parse_dates=['ts'])
        if df.empty:
            return pd.DataFrame(columns=['ts', 'mret'])
        df['mret'] = df['px'].pct_change()
        return df[['ts', 'mret']]
    except Exception:
        return pd.DataFrame(columns=['ts', 'mret'])


def _load_fundamentals(symbols: List[str]) -> pd.DataFrame:
    """Load point‑in‑time fundamental ratios for the given symbols.

    The query includes return_on_equity in addition to other standard ratios.
    """
    if not symbols:
        return pd.DataFrame(columns=['symbol', 'as_of'])
    # Ensure the return_on_equity column exists before querying.  This avoids
    # runtime errors on older database schemas that lack the column.
    _ensure_return_on_equity_column()
    sql = (
        'SELECT symbol, as_of, pe_ttm, pb, ps_ttm, debt_to_equity, '
        'return_on_assets, return_on_equity, gross_margins, profit_margins, current_ratio '
        'FROM fundamentals WHERE symbol IN :syms ORDER BY symbol, as_of'
    )
    stmt = text(sql).bindparams(bindparam('syms', expanding=True))
    return pd.read_sql_query(stmt, engine, params={'syms': tuple(symbols)}, parse_dates=['as_of'])


def _load_shares_outstanding(symbols: List[str]) -> pd.DataFrame:
    """Load shares outstanding (PIT) for the given symbols."""
    if not symbols:
        return pd.DataFrame(columns=['symbol', 'as_of', 'shares'])
    sql = 'SELECT symbol, as_of, shares FROM shares_outstanding WHERE symbol IN :syms ORDER BY symbol, as_of'
    stmt = text(sql).bindparams(bindparam('syms', expanding=True))
    return pd.read_sql_query(stmt, engine, params={'syms': tuple(symbols)}, parse_dates=['as_of'])


def build_features(batch_size: int = 200, warmup_days: int = 60) -> pd.DataFrame:
    """Incrementally compute and upsert features for the universe.

    This function processes the universe in batches, computing technical,
    microstructure, and fundamental features.  New rows are only computed for
    timestamps strictly after the last stored feature per symbol (except for
    a warmup period).

    Parameters
    ----------
    batch_size: int
        Number of symbols to process per batch.  Lower values reduce memory
        usage but increase runtime.
    warmup_days: int
        Number of days of historical data to include prior to the last feature
        timestamp for rolling calculations.

    Returns
    -------
    pd.DataFrame
        Concatenated DataFrame of new feature rows.
    """
    log.info("Starting feature build process (Incremental, PIT).")
    syms = _symbols()
    if not syms:
        log.warning("Universe is empty. Cannot build features.")
        return pd.DataFrame()
    last_map = _last_feature_dates()
    new_rows: list[pd.DataFrame] = []
    mkt = _load_market_returns("IWM")
    for i in range(0, len(syms), batch_size):
        bsyms = syms[i:i + batch_size]
        log.info(f"Processing batch {i // batch_size + 1} / {int(np.ceil(len(syms) / batch_size))} (Symbols: {len(bsyms)})")
        starts = []
        for s in bsyms:
            last_ts = last_map.get(s)
            starts.append(pd.Timestamp('1900-01-01') if (last_ts is None or pd.isna(last_ts)) else pd.Timestamp(last_ts) - pd.Timedelta(days=warmup_days))
        start_ts = min(starts) if starts else pd.Timestamp('1900-01-01')
        px = _load_prices_batch(bsyms, start_ts)
        if px.empty:
            continue
        fnd = _load_fundamentals(bsyms)
        shs = _load_shares_outstanding(bsyms)
        # Choose adjusted close when available
        px['price_feat'] = px['adj_close'].where(px['adj_close'].notna(), px['close'])
        out_frames: list[pd.DataFrame] = []
        # Merge market returns for beta/idio‑vol computations
        if not mkt.empty:
            px = px.merge(mkt, on='ts', how='left')
        for sym, g in px.groupby('symbol'):
            g = g.sort_values('ts').copy()
            p = g['price_feat']
            # Price, momentum and volatility
            g['ret_1d'] = p.pct_change(1)
            g['ret_5d'] = p.pct_change(5)
            g['ret_21d'] = p.pct_change(21)
            g['mom_21'] = (p / p.shift(21)) - 1.0
            g['mom_63'] = (p / p.shift(63)) - 1.0
            g['vol_21'] = g['ret_1d'].rolling(21).std()
            g['rsi_14'] = _compute_rsi(p, 14)
            # Microstructure: overnight gap and Amihud illiquidity
            g['overnight_gap'] = (g['open'] / g['price_feat'].shift(1)) - 1.0
            dollar_volume = g['price_feat'] * g['volume']
            g['adv_usd_21'] = dollar_volume.rolling(21).mean()
            g['illiq_21'] = (g['ret_1d'].abs() / dollar_volume.replace(0, np.nan)).rolling(21).mean()
            # PIT shares to compute market cap
            shs_sym = shs[shs['symbol'] == sym][['as_of', 'shares']].sort_values('as_of')
            if not shs_sym.empty:
                g = pd.merge_asof(
                    g.sort_values('ts'),
                    shs_sym.rename(columns={'as_of': 'ts_shs'}).sort_values('ts_shs'),
                    left_on='ts', right_on='ts_shs', direction='backward'
                )
                g['market_cap_pit'] = g['price_feat'] * g['shares']
            else:
                # Fallback: estimate market cap using median volume-to-shares ratio
                median_volume = g['volume'].median()
                estimated_shares = median_volume * 10  # Conservative estimate
                g['market_cap_pit'] = g['price_feat'] * estimated_shares
                log.debug(f"No shares outstanding for {sym}, using estimated market cap")
            mc = g['market_cap_pit']
            g['size_ln'] = np.log(mc.clip(lower=1.0))
            g['turnover_21'] = g['adv_usd_21'] / mc.replace(0, np.nan)
            # Merge PIT fundamentals as of the latest available date
            f_sym = fnd[fnd['symbol'] == sym].drop(columns=['symbol']).sort_values('as_of')
            if not f_sym.empty:
                g = pd.merge_asof(
                    g.sort_values('ts'),
                    f_sym.rename(columns={'as_of': 'ts_fnd'}).sort_values('ts_fnd'),
                    left_on='ts', right_on='ts_fnd', direction='backward'
                )
            # Ensure all fundamental columns exist (fill with NaN if missing)
            for col in ['pe_ttm', 'pb', 'ps_ttm', 'debt_to_equity', 'return_on_assets', 'return_on_equity', 'gross_margins', 'profit_margins', 'current_ratio']:
                if col not in g.columns:
                    g[col] = np.nan
            # Rolling beta vs. market and macro features
            if 'mret' in g.columns and not g['mret'].isna().all():
                # Beta computed over a 63‑day window
                cov = g['ret_1d'].rolling(63).cov(g['mret'])
                var = g['mret'].rolling(63).var()
                g['beta_63'] = cov / var.replace(0, np.nan)
                # Macro features derived from the benchmark returns
                g['mkt_ret_1d'] = g['mret']
                g['mkt_ret_5d'] = g['mret'].rolling(5).sum()
                # Additional macro features: longer-horizon returns and volatility
                g['mkt_ret_21d'] = g['mret'].rolling(21).sum()
                g['mkt_ret_63d'] = g['mret'].rolling(63).sum()
                g['mkt_vol_21'] = g['mret'].rolling(21).std()
                g['mkt_vol_63'] = g['mret'].rolling(63).std()
                # Higher‑moment macro features: 21‑day and 63‑day skewness and kurtosis
                g['mkt_skew_21'] = g['mret'].rolling(21).skew()
                g['mkt_kurt_21'] = g['mret'].rolling(21).kurt()
                g['mkt_skew_63'] = g['mret'].rolling(63).skew()
                g['mkt_kurt_63'] = g['mret'].rolling(63).kurt()
            else:
                # If market returns are missing, fall back to beta=1 and NaNs for macro
                g['beta_63'] = 1.0
                g['mkt_ret_1d'] = np.nan
                g['mkt_ret_5d'] = np.nan
                # Also set extended macro features to NaN when market data is missing
                g['mkt_ret_21d'] = np.nan
                g['mkt_ret_63d'] = np.nan
                g['mkt_vol_21'] = np.nan
                g['mkt_vol_63'] = np.nan
                g['mkt_skew_21'] = np.nan
                g['mkt_kurt_21'] = np.nan
                g['mkt_skew_63'] = np.nan
                g['mkt_kurt_63'] = np.nan
                if 'mret' not in g.columns:
                    log.debug(f"No market returns data, using beta=1.0 for {sym}")
            # Discard rows prior to last computed feature for this symbol
            last_ts = last_map.get(sym)
            if last_ts is not None and not pd.isna(last_ts):
                g = g[g['ts'] > pd.Timestamp(last_ts)]
            # Assemble feature columns
            fcols = [
                'symbol', 'ts',
                'ret_1d', 'ret_5d', 'ret_21d', 'mom_21', 'mom_63', 'vol_21',
                'rsi_14', 'turnover_21', 'size_ln', 'adv_usd_21',
                'overnight_gap', 'illiq_21', 'beta_63',
                'f_pe_ttm', 'f_pb', 'f_ps_ttm', 'f_debt_to_equity',
                'f_roa', 'f_roe', 'f_gross_margin', 'f_profit_margin', 'f_current_ratio',
                # Market‑level macro features
                'mkt_ret_1d', 'mkt_ret_5d', 'mkt_ret_21d', 'mkt_ret_63d',
                'mkt_vol_21', 'mkt_vol_63',
                'mkt_skew_21', 'mkt_kurt_21', 'mkt_skew_63', 'mkt_kurt_63'
            ]
            g['f_pe_ttm'] = g.get('pe_ttm')
            g['f_pb'] = g.get('pb')
            g['f_ps_ttm'] = g.get('ps_ttm')
            g['f_debt_to_equity'] = g.get('debt_to_equity')
            g['f_roa'] = g.get('return_on_assets')
            g['f_roe'] = g.get('return_on_equity')
            g['f_gross_margin'] = g.get('gross_margins')
            g['f_profit_margin'] = g.get('profit_margins')
            g['f_current_ratio'] = g.get('current_ratio')
            # Drop rows with missing core returns
            core_features = ['ret_1d', 'ret_5d', 'vol_21']
            g2 = g.dropna(subset=core_features)[fcols].copy()
            if len(g2) > 0:
                out_frames.append(g2)
        if out_frames:
            feats = pd.concat(out_frames, ignore_index=True)
            feats = (
                feats.sort_values('ts')
                .drop_duplicates(['symbol', 'ts'], keep='last')
                .reset_index(drop=True)
            )

            # ------------------------------------------------------------------
            # Cross‑sectional z‑scores
            #
            # To augment the feature set with cross‑sectional information, compute
            # a z‑score for selected features within each timestamp.  These
            # standardised values capture a stock’s position relative to the
            # universe on that day (e.g. a high momentum rank vs. peers).  The
            # resulting columns are prefixed with ``cs_z_``.  This is optional
            # and computed here so downstream models can leverage relative
            # rankings.  We only compute z‑scores when there are at least 10
            # securities available on a given date to avoid unstable statistics.
            # ------------------------------------------------------------------
            features_for_cs = [
                'mom_21', 'mom_63', 'vol_21', 'rsi_14', 'turnover_21',
                'size_ln', 'adv_usd_21', 'beta_63',
                'f_pe_ttm', 'f_pb', 'f_ps_ttm', 'f_debt_to_equity',
                'f_roa', 'f_roe', 'f_gross_margin', 'f_profit_margin', 'f_current_ratio'
            ]
            # Ensure all columns exist before attempting to compute z‑scores
            missing_cols = [c for c in features_for_cs if c not in feats.columns]
            for c in missing_cols:
                feats[c] = np.nan

            def _zscore(x: pd.Series) -> pd.Series:
                m = x.mean()
                s = x.std(ddof=0)
                return (x - m) / (s + 1e-8)

            # Group by timestamp and apply z‑score; only compute when group size
            # >= 10 to avoid small‑sample noise.  Otherwise fill with NaN.
            for col in features_for_cs:
                zcol = f'cs_z_{col}'
                feats[zcol] = feats.groupby('ts')[col].transform(
                    lambda s: _zscore(s) if len(s) >= 10 else pd.Series(np.nan, index=s.index)
                )

<<<<<<< HEAD
    upsert_dataframe(feats, Feature, ['symbol', 'ts'])
    new_rows.append(feats)
    log.info(f"Batch completed. New rows: {len(feats)}")
=======
            upsert_dataframe(feats, Feature, ['symbol', 'ts'])
            new_rows.append(feats)
            log.info(f"Batch completed. New rows: {len(feats)}")
>>>>>>> d3d844b9

    return pd.concat(new_rows, ignore_index=True) if new_rows else pd.DataFrame()

if __name__ == "__main__":
    logging.basicConfig(level=logging.INFO)
    build_features()<|MERGE_RESOLUTION|>--- conflicted
+++ resolved
@@ -361,15 +361,9 @@
                     lambda s: _zscore(s) if len(s) >= 10 else pd.Series(np.nan, index=s.index)
                 )
 
-<<<<<<< HEAD
-    upsert_dataframe(feats, Feature, ['symbol', 'ts'])
-    new_rows.append(feats)
-    log.info(f"Batch completed. New rows: {len(feats)}")
-=======
             upsert_dataframe(feats, Feature, ['symbol', 'ts'])
             new_rows.append(feats)
             log.info(f"Batch completed. New rows: {len(feats)}")
->>>>>>> d3d844b9
 
     return pd.concat(new_rows, ignore_index=True) if new_rows else pd.DataFrame()
 
